--- conflicted
+++ resolved
@@ -9,11 +9,7 @@
 from telebot import TeleBot
 from telebot.apihelper import ApiException
 
-<<<<<<< HEAD
 from exceptions import MissingTokenException, InvalidResponseException
-=======
-from exceptions import MissingTokenError, InvalidResponseError
->>>>>>> d19416d0
 
 
 load_dotenv()
@@ -52,11 +48,7 @@
         logger.critical(
             f'Отсутствуют обязательный токен: {", ".join(missing_tokens)}'
         )
-<<<<<<< HEAD
         raise MissingTokenException('Доступны не все обязательные токены')
-=======
-        raise MissingTokenError('Доступны не все обязательные токены')
->>>>>>> d19416d0
 
 
 def send_message(bot, message):
@@ -83,17 +75,7 @@
             headers=HEADERS,
             params={'from_date': timestamp}
         )
-<<<<<<< HEAD
-        response_status = response.status_code
-    except requests.RequestException as error:
-        raise ConnectionError(f'Ошибка соединения с API: {error}')
-    response_data = response.json()
-        # Тесты требуют возвращать словарь
-    if response_status != HTTPStatus.OK:
-        raise InvalidResponseException(f'Невалидный ответ: {response_status}')
-    logger.debug('Ответ от API получен')
-    return response_data
-=======
+
     except requests.RequestException as error:
         raise ConnectionError(f'Ошибка соединения с API: {error}')
     response_status = response.status_code
@@ -102,8 +84,7 @@
         response_data = response.json()
         # Тесты требуют возвращать словарь, я без понятия, зачем он тут
         return response_data
-    raise InvalidResponseError(f'Невалидный ответ: {response_status}')
->>>>>>> d19416d0
+    raise InvalidResponseException(f'Невалидный ответ: {response_status}')
 
 
 def check_response(response):
@@ -189,13 +170,4 @@
     root_logger.setLevel(logging.INFO)
     root_logger.addHandler(stream_handler)
 
-    main()
-
-
-# FAILED tests/test_bot.py::TestHomework::test_get_api_answers - AssertionError: Проверьте, что функция `get_api_answer` возвращает словарь.
-# assert False
-#  +  where False = isinstance(<HTTPStatus.OK: 200>, dict)
-# FAILED tests/test_bot.py::TestHomework::test_main_check_response_is_called - AssertionError: Убедитесь, что для проверки ответа API домашки бот использует функцию `check_response`.
-# assert []
-# FAILED tests/test_bot.py::TestHomework::test_main_send_message_with_new_status - AssertionError: Убедитесь, что при изменении статуса домашней работы бот отправляет в Telegram сообщение с вердиктом из переменной `HOMEWORK_VERDICTS`.
-# assert []+    main()